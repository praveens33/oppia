{% macro warnings_and_loader() -%}
  <div ng-cloak>
    <div class="oppia-alert-blocks">
      <div ng-repeat="warning in (warningsData.warnings | limitTo:5) track by $index">
        <p class="alert alert-warning">
          <button type="button" class="close" ng-click="warningsData.deleteWarning($index)">&times;</button>
          <strong>Warning!</strong>
          <[warning]>
        </p>
      </div>
    </div>

    <div ng-show="loadingMessage" class="oppia-loading-fullpage">
      <div class="oppia-align-center">
        <[loadingMessage]>
        <span class="oppia-loading-dot-one">.</span>
        <span class="oppia-loading-dot-two">.</span>
        <span class="oppia-loading-dot-three">.</span>
      </div>
    </div>
    <div ng-show="!loadingMessage">
      {% block content %}{% endblock %}
    </div>
  </div>
{%- endmacro %}

<!DOCTYPE html>
<html ng-app="oppia" ng-controller="Base" itemscope itemtype="http://schema.org/Organization">
  <head>
    <meta charset="UTF-8">
    <meta name="viewport" content="width=device-width, initial-scale=1.0, user-scalable=yes">
    <meta name="msapplication-config" content="none">
    <link rel="apple-touch-icon" href="/images/logo.png">
    <title itemprop="name">{% block maintitle %}Oppia{% endblock %} - {% block subtitle %}{% endblock %}</title>

    {% block header_css %}
      {% include 'header_css_libs.html' %}
    {% endblock header_css %}

    <script>
      var GLOBALS = {
        ADDITIONAL_ANGULAR_MODULES: [],
        csrf_token: JSON.parse('{{csrf_token|js_string}}'),
        DEV_MODE: JSON.parse('{{DEV_MODE|js_string}}'),
        NAV_MODE:
          {% if nav_mode %}
            JSON.parse('{{nav_mode|js_string}}'),
          {% else %}
            null,
          {% endif %}
        INVALID_NAME_CHARS: JSON.parse('{{INVALID_NAME_CHARS|js_string}}'),
        EXPLORATION_STATUS_PRIVATE: JSON.parse(
          '{{EXPLORATION_STATUS_PRIVATE|js_string}}'),
        EXPLORATION_STATUS_PUBLIC: JSON.parse(
          '{{EXPLORATION_STATUS_PUBLIC|js_string}}'),
        EXPLORATION_STATUS_PUBLICIZED: JSON.parse(
          '{{EXPLORATION_STATUS_PUBLICIZED|js_string}}'),
        ALL_LANGUAGE_CODES: JSON.parse(
          '{{ALL_LANGUAGE_CODES|js_string}}'),
        DEFAULT_LANGUAGE_CODE: JSON.parse(
          '{{DEFAULT_LANGUAGE_CODE|js_string}}'),
        RTE_COMPONENT_SPECS: JSON.parse('{{RTE_COMPONENT_SPECS|js_string}}'),
        userIsLoggedIn: JSON.parse('{{user_is_logged_in|js_string}}')
      };

      {% if additional_angular_modules %}
        GLOBALS.ADDITIONAL_ANGULAR_MODULES = JSON.parse('{{additional_angular_modules|js_string}}');
      {% endif %}
    </script>

    {% block header_js %}
      {% include 'header_js_libs.html' %}
    {% endblock header_js %}

    {{BEFORE_END_HEAD_TAG_HOOK}}
  </head>

  <body>
    {% if iframed %}
      {{ warnings_and_loader() }}
    {% else %}
      <div class="oppia-base-container" ng-class="{'oppia-sidebar-menu-open': sidebarIsShown, 'oppia-sidebar-menu-closed': !sidebarIsShown}">
        <div class="oppia-content-container">
          <div id="wrapper">
            <div class="oppia-main-body">

              <!-- Top navigation. -->
              <nav class="navbar navbar-default oppia-navbar oppia-prevent-selection" role="navigation">
<<<<<<< HEAD
                <div class="navbar-container">
                  <div>
                    <div class="navbar-header protractor-test-navbar-header">
                      <a ng-click="openSidebar()" class="navbar-brand oppia-navbar-menu">
                        <img src="/images/menu.png">
                      </a>
                      <a class="oppia-navbar-brand-name" href="/gallery">
                        <img src="/images/logo/288x288_oppia_white.png" class="oppia-logo">
                      </a>
                      <!-- This is needed for the right image to appear when an exploration is shared using G+. -->
                      <a style="display: none;">
                        <img src="/images/logo/288x288_oppia_mint.png" itemprop="image">
                      </a>
                    </div>

                    <div class="collapse navbar-collapse ng-cloak">
                      {% block navbar_breadcrumb %}
                      {% endblock navbar_breadcrumb %}
                      <ul class="nav navbar-nav oppia-navbar-nav navbar-right" style="margin-left: 0px;">
                        {% if username %}
                          <li class="dropdown">
                            <a class="dropdown-toggle" data-toggle="dropdown" ng-mouseover="onMouseoverProfilePictureOrDropdown($event)" ng-mouseleave="onMouseoutProfilePictureOrDropdown($event)">
                              <div class="oppia-navbar-profile-picture-container">
                                {% if profile_picture_data_url %}
                                  <img src="{{profile_picture_data_url}}" class="oppia-navbar-profile-picture img-circle">
                                {% else %}
                                  <img ng-if="profileDropdownIsActive" src="/images/user_mint_48px.png" class="oppia-navbar-profile-picture">
                                  <img ng-if="!profileDropdownIsActive" src="/images/user_white_48px.png" class="oppia-navbar-profile-picture">
                                {% endif %}
                                <span class="caret" style="margin-top: 10px;"></span>

                                <div class="oppia-navbar-dashboard-indicator ng-cloak" ng-if="numUnseenNotifications > 0">
                                  <span class="oppia-navbar-dashboard-indicator-text">
                                    <[numUnseenNotifications]>
                                  </span>
                                </div>
=======
              <div class="navbar-container">
                  <div class="navbar-header protractor-test-navbar-header pull-left">
                    <a ng-click="openSidebar()" class="navbar-brand oppia-navbar-menu">
                      <img src="/images/menu.png">
                    </a>
                    <a class="oppia-navbar-brand-name" href="/gallery">
                      <img src="/images/logo/288x288_oppia_white.png" class="oppia-logo">
                    </a>
                  </div>

                  <div class="navbar-header pull-right">
                    <ul class="nav oppia-navbar-nav oppia-navbar-profile">
                      {% if username %}
                        <li class="dropdown pull-right">
                          <a class="dropdown-toggle oppia-navbar-profile-dropdown-toggle" data-toggle="dropdown" ng-mouseover="onMouseoverProfilePictureOrDropdown($event)" ng-mouseleave="onMouseoutProfilePictureOrDropdown($event)">
                            <div class="oppia-navbar-profile-picture-container">
                              {% if profile_picture_data_url %}
                                <img src="{{profile_picture_data_url}}" class="oppia-navbar-profile-picture img-circle">
                              {% else %}
                                <img ng-if="profileDropdownIsActive" src="/images/user_mint_48px.png" class="oppia-navbar-profile-picture">
                                <img ng-if="!profileDropdownIsActive" src="/images/user_white_48px.png" class="oppia-navbar-profile-picture">
                              {% endif %}
                              <span class="caret" style="margin-top: 10px;"></span>
>>>>>>> 5088f038

                              <div class="oppia-navbar-dashboard-indicator ng-cloak" ng-if="numUnseenNotifications > 0">
                                <span class="oppia-navbar-dashboard-indicator-text">
                                  <[numUnseenNotifications]>
                                </span>
                              </div>

                              {% if is_admin or is_moderator %}
                                <div class="oppia-navbar-role-indicator">
                                  {% if is_admin %}
                                    <!-- "right: 4px;" is necessary here but not in moderator to prevent 'A' from appearing off-center because 'A' is slightly thinner than 'M' in this font -->
                                    <span class="oppia-navbar-role-text" style="right: 4px;">A</span>
                                  {% elif is_moderator %}
                                    <span class="oppia-navbar-role-text">M</span>
                                  {% endif %}
                                </div>
                              {% endif %}
                            </div>
                          </a>
                          <ul class="dropdown-menu ng-cloak oppia-navbar-profile-dropdown" role="menu" ng-mouseover="onMouseoverProfilePictureOrDropdown($event)" ng-mouseleave="onMouseoutProfilePictureOrDropdown($event)">
                            <li>
                              <a href="/dashboard">
                                Dashboard
                                <span ng-if="numUnseenNotifications > 0">
                                  (<[numUnseenNotifications]>)
                                </span>
                              </a>
                            </li>
                            <li>
                              <a href="/preferences">Preferences</a>
                            </li>

                            {% if is_moderator %}
                              <li>
                                <a href="/moderator" target="_blank">
                                  Moderator Page
                                </a>
                              </li>
                            {% endif %}
                            {% if is_super_admin %}
                              <li>
                                <a href="/admin" target="_blank">
                                  Admin Page
                                </a>
                              </li>
                            {% endif %}
                            <li>
                              <a href="{{logout_url}}">Logout</a>
                            </li>
                          </ul>
                        </li>
                      {% else %}
                        <li class="dropdown oppia-clickable-dropdown pull-right">
                          <a href="{{login_url}}" class="oppia-navbar-profile-dropdown-toggle" style="font-size: 1em; padding-top: 17px;">
                            Sign in
                            <span class="caret"></span>
                          </a>
                          <ul class="dropdown-menu oppia-navbar-profile-dropdown" role="menu" style="padding: 0;" ng-mouseover="onMouseoverDropdownMenu($event)" ng-mouseleave="onMouseoutDropdownMenu($event)">
                            <li>
                              <a href="{{login_url}}" style="padding: 0; width: 200px;">
                                <img src="/images/signin/Red-signin-Long-base-44dp.png">
                              </a>
                            </li>
                          </ul>
                        </li>
                      {% endif %}
                    </ul>
                  </div>
                  <div class="collapse navbar-collapse ng-cloak">
                    {% block navbar_breadcrumb %}
                    {% endblock navbar_breadcrumb %}

                    {% block local_top_nav_options %}
                    {% endblock %}
                  </div>
                </div>
                </div>
              </nav>

              <div class="oppia-top-of-page-padding">
              </div>

              {{ warnings_and_loader() }}
            </div>

            {% include 'side_nav.html' %}

          </div>
        </div>
      </div>
    {% endif %}

    {% include 'directives.html' %}
    {% include 'forms/form_builder_templates.html' %}
    {% include 'footer_js_libs.html' %}

    <script>
      {{ include_js_file('app.js') }}
      {{ include_js_file('directives.js') }}
      {{ include_js_file('filters.js') }}
      {{ include_js_file('forms/formBuilder.js') }}
      {{ include_js_file('services/activeInputData.js') }}
      {{ include_js_file('services/warningsData.js') }}
      {{ include_js_file('services/messengerService.js') }}
      {{ include_js_file('components/autocomplete.js') }}
      {{ include_js_file('components/visualizations.js') }}
      {{ include_js_file('base.js') }}
      {{ include_js_file('/expressions/evaluator.js') }}
      {{ include_js_file('/expressions/parser.js') }}
      {{ include_js_file('components/objectEditor.js') }}
      {{ OBJECT_EDITORS_JS }}
    </script>

    {% block footer_js %}
    {% endblock footer_js %}

  </body>
</html><|MERGE_RESOLUTION|>--- conflicted
+++ resolved
@@ -86,51 +86,17 @@
 
               <!-- Top navigation. -->
               <nav class="navbar navbar-default oppia-navbar oppia-prevent-selection" role="navigation">
-<<<<<<< HEAD
                 <div class="navbar-container">
-                  <div>
-                    <div class="navbar-header protractor-test-navbar-header">
-                      <a ng-click="openSidebar()" class="navbar-brand oppia-navbar-menu">
-                        <img src="/images/menu.png">
-                      </a>
-                      <a class="oppia-navbar-brand-name" href="/gallery">
-                        <img src="/images/logo/288x288_oppia_white.png" class="oppia-logo">
-                      </a>
-                      <!-- This is needed for the right image to appear when an exploration is shared using G+. -->
-                      <a style="display: none;">
-                        <img src="/images/logo/288x288_oppia_mint.png" itemprop="image">
-                      </a>
-                    </div>
-
-                    <div class="collapse navbar-collapse ng-cloak">
-                      {% block navbar_breadcrumb %}
-                      {% endblock navbar_breadcrumb %}
-                      <ul class="nav navbar-nav oppia-navbar-nav navbar-right" style="margin-left: 0px;">
-                        {% if username %}
-                          <li class="dropdown">
-                            <a class="dropdown-toggle" data-toggle="dropdown" ng-mouseover="onMouseoverProfilePictureOrDropdown($event)" ng-mouseleave="onMouseoutProfilePictureOrDropdown($event)">
-                              <div class="oppia-navbar-profile-picture-container">
-                                {% if profile_picture_data_url %}
-                                  <img src="{{profile_picture_data_url}}" class="oppia-navbar-profile-picture img-circle">
-                                {% else %}
-                                  <img ng-if="profileDropdownIsActive" src="/images/user_mint_48px.png" class="oppia-navbar-profile-picture">
-                                  <img ng-if="!profileDropdownIsActive" src="/images/user_white_48px.png" class="oppia-navbar-profile-picture">
-                                {% endif %}
-                                <span class="caret" style="margin-top: 10px;"></span>
-
-                                <div class="oppia-navbar-dashboard-indicator ng-cloak" ng-if="numUnseenNotifications > 0">
-                                  <span class="oppia-navbar-dashboard-indicator-text">
-                                    <[numUnseenNotifications]>
-                                  </span>
-                                </div>
-=======
-              <div class="navbar-container">
                   <div class="navbar-header protractor-test-navbar-header pull-left">
                     <a ng-click="openSidebar()" class="navbar-brand oppia-navbar-menu">
                       <img src="/images/menu.png">
                     </a>
                     <a class="oppia-navbar-brand-name" href="/gallery">
                       <img src="/images/logo/288x288_oppia_white.png" class="oppia-logo">
+                    </a>
+                    <!-- This is needed for the correct image to appear when an exploration is shared using G+. -->
+                    <a style="display: none;">
+                      <img src="/images/logo/288x288_oppia_mint.png" itemprop="image">
                     </a>
                   </div>
 
@@ -147,7 +113,6 @@
                                 <img ng-if="!profileDropdownIsActive" src="/images/user_white_48px.png" class="oppia-navbar-profile-picture">
                               {% endif %}
                               <span class="caret" style="margin-top: 10px;"></span>
->>>>>>> 5088f038
 
                               <div class="oppia-navbar-dashboard-indicator ng-cloak" ng-if="numUnseenNotifications > 0">
                                 <span class="oppia-navbar-dashboard-indicator-text">
