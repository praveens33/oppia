--- conflicted
+++ resolved
@@ -1152,19 +1152,6 @@
   content: "Expression parsing error!";
 }
 
-<<<<<<< HEAD
-/* Hide the search icon in the rule destination dropdown. */
-.oppia-rule-dest-select2 .select2-search input {
-  background: none;
-}
-
-.oppia-select {
-  background: white;
-  border: #ddd solid 1px;
-  border-radius: 4px;
-  color: #555;
-  padding: 5px;
-=======
 .oppia-navbar {
   box-shadow: 0 3px 6px rgba(0,0,0,0.16), 0 3px 6px rgba(0,0,0,0.23);
   cursor: default;
@@ -1193,5 +1180,12 @@
   height: 48px;
   margin-left: 6px;
   margin-top: 3px;
->>>>>>> 0988888f
+}
+
+.oppia-select {
+  background: white;
+  border: #ddd solid 1px;
+  border-radius: 4px;
+  color: #555;
+  padding: 5px;
 }