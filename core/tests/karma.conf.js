module.exports = function(config) {
  config.set({
    basePath: '../../',
    frameworks: ['jasmine'],
    files: [
      'core/tests/karma-globals.js',
      'third_party/static/jquery-2.1.1/jquery.min.js',
      'third_party/static/jqueryui-1.10.3/jquery-ui.min.js',
      'third_party/static/angularjs-1.3.13/angular.js',
      'third_party/static/angularjs-1.3.13/angular-animate.js',
      'third_party/static/angularjs-1.3.13/angular-aria.js',
      'third_party/static/angularjs-1.3.13/angular-resource.js',
      'third_party/static/angularjs-1.3.13/angular-sanitize.js',
      'third_party/static/angularjs-1.3.13/angular-mocks.js',
      'third_party/static/ui-bootstrap-0.12.0/ui-bootstrap-tpls-0.12.0.js',
      'third_party/static/ui-codemirror-0.1.2/src/ui-codemirror.js',
      'third_party/static/ui-utils-0.1.1/ui-utils.js',
      'third_party/static/ui-map-0.5.0/ui-map.js',
      'third_party/static/ui-sortable-0.12.6/src/sortable.js',
      'third_party/static/bower-material-0.6.0-rc1/angular-material.js',
      'third_party/static/hammer-js-2.0.4/hammer.js',
      'third_party/static/ng-joyride-0.1.11/ng-joyride.js',
      'third_party/static/nginfinitescroll-1.0.0/ng-infinite-scroll.min.js',
      'third_party/static/ng-img-crop-0.3.2/compile/minified/ng-img-crop.js',
      'core/templates/dev/head/*.js',
      // Note that unexpected errors occur ("Cannot read property 'num' of
      // undefined" in MusicNotesInput.js) if the order of core/templates/...
      // and extensions/... are switched. The test framework may be flaky.
      'core/templates/dev/head/**/*.js',
      'core/templates/dev/head/components/ratings.html',
      'extensions/**/*.js',
      'extensions/interactions/**/*.html',
      'extensions/skins/**/*.html'
    ],
    exclude: [
      'core/templates/dev/head/**/*-e2e.js',
      'extensions/**/protractor.js'
    ],
    preprocessors: {
      'core/templates/dev/head/*.js': ['coverage'],
      // When all controllers were converted from global functions into the
      // oppia.controller() format, the syntax 'core/templates/dev/head/*/*.js'
      // and 'core/templates/dev/head/**/*.js' stopped working, and resulted in
      // "Uncaught TypeError: Cannot read property '2' of undefined" for all
      // the JS files. So we enumerate all the directories directly (which,
      // although it should give an identical result, seems to actually cause
      // no problems). Note that this only affects which files have coverage
      // statistics generated for them, and that if a directory is omitted by
      // accident, that directory will not have coverage statistics generated
      // for it, which is easily fixed.
      'core/templates/dev/head/admin/!(*Spec).js': ['coverage'],
      'core/templates/dev/head/components/!(*Spec).js': ['coverage'],
      'core/templates/dev/head/css/!(*Spec).js': ['coverage'],
      'core/templates/dev/head/dashboard/!(*Spec).js': ['coverage'],
      'core/templates/dev/head/editor/!(*Spec).js': ['coverage'],
      'core/templates/dev/head/error/!(*Spec).js': ['coverage'],
      'core/templates/dev/head/expressions/!(*Spec).js': ['coverage'],
      'core/templates/dev/head/forms/!(*Spec).js': ['coverage'],
      'core/templates/dev/head/galleries/!(*Spec).js': ['coverage'],
      'core/templates/dev/head/moderator/!(*Spec).js': ['coverage'],
      'core/templates/dev/head/pages/!(*Spec).js': ['coverage'],
      'core/templates/dev/head/player/!(*Spec).js': ['coverage'],
      'core/templates/dev/head/profile/!(*Spec).js': ['coverage'],
      'core/templates/dev/head/services/!(*Spec).js': ['coverage'],
      'core/templates/dev/head/tests/!(*Spec).js': ['coverage'],
      'extensions/**/!(*Spec).js': ['coverage'],
<<<<<<< HEAD
      // Note that these files should contain only directive templates, and no
      // Jinja expressions. They should also be specified within the 'files'
      // list above.
      'core/templates/dev/head/components/ratings.html': ['ng-html2js'],
      'extensions/interactions/**/*.html': ['ng-html2js'],
=======
      'core/templates/dev/head/**/*.html': ['ng-html2js'],
      'extensions/interactions/**/*.html': ['ng-html2js'],
      'extensions/skins/**/*.html': ['ng-html2js']
>>>>>>> ef651888
    },
    reporters: ['progress', 'coverage'],
    coverageReporter: {
      type: 'html',
      dir: '../karma_coverage_reports/'
    },
    autoWatch: true,
    browsers: ['Chrome'],
    // Kill the browser if it does not capture in the given timeout [ms].
    captureTimeout: 60000,
    // Continue running in the background after running tests.
    singleRun: false,
    plugins: [
      'karma-jasmine',
      'karma-chrome-launcher',
      'karma-ng-html2js-preprocessor',
      'karma-coverage'
    ],
    ngHtml2JsPreprocessor: {
      cacheIdFromPath: function(filepath) {
        return filepath;
      },
      moduleName: 'directiveTemplates'
    }
  });
};<|MERGE_RESOLUTION|>--- conflicted
+++ resolved
@@ -64,17 +64,12 @@
       'core/templates/dev/head/services/!(*Spec).js': ['coverage'],
       'core/templates/dev/head/tests/!(*Spec).js': ['coverage'],
       'extensions/**/!(*Spec).js': ['coverage'],
-<<<<<<< HEAD
       // Note that these files should contain only directive templates, and no
       // Jinja expressions. They should also be specified within the 'files'
       // list above.
       'core/templates/dev/head/components/ratings.html': ['ng-html2js'],
       'extensions/interactions/**/*.html': ['ng-html2js'],
-=======
-      'core/templates/dev/head/**/*.html': ['ng-html2js'],
-      'extensions/interactions/**/*.html': ['ng-html2js'],
       'extensions/skins/**/*.html': ['ng-html2js']
->>>>>>> ef651888
     },
     reporters: ['progress', 'coverage'],
     coverageReporter: {
